--- conflicted
+++ resolved
@@ -391,7 +391,6 @@
 			<div className="max-w-6xl mx-auto px-4 sm:px-6 lg:px-8 mt-6">
 				<Tabs defaultValue="comics">
 					<TabsList className="mb-8">
-<<<<<<< HEAD
 						<TabsTrigger value="comics" className="flex items-center data-[state=active]:bg-gray-800 data-[state=active]:text-white data-[state=inactive]:border data-[state=inactive]:border-gray-300 data-[state=inactive]:bg-white data-[state=inactive]:text-gray-600">
 							{" "}
 							<BookOpen size={16} className="mr-1" /> My Comics{" "}
@@ -403,19 +402,6 @@
 						<TabsTrigger value="settings" className="flex items-center data-[state=active]:bg-gray-800 data-[state=active]:text-white data-[state=inactive]:border data-[state=inactive]:border-gray-300 data-[state=inactive]:bg-white data-[state=inactive]:text-gray-600">
 							{" "}
 							<Settings size={16} className="mr-1" /> Settings{" "}
-=======
-						<TabsTrigger value="comics" className="flex items-center">
-							
-							<BookOpen size={16} className="mr-1" /> My Comics
-						</TabsTrigger>
-						<TabsTrigger value="favorites" className="flex items-center">
-							
-							<Heart size={16} className="mr-1" /> Favorites
-						</TabsTrigger>
-						<TabsTrigger value="settings" className="flex items-center">
-							
-							<Settings size={16} className="mr-1" /> Settings
->>>>>>> 9bd45295
 						</TabsTrigger>
 					</TabsList>
 
